// This is for posix_memalign
#ifndef _XOPEN_SOURCE
#define _XOPEN_SOURCE 600
#endif

#include <nanos6.h>
#include "executors/threads/ThreadManager.hpp"
#include "executors/threads/WorkerThread.hpp"
#include "hardware/places/ComputePlace.hpp"
#include "lowlevel/FatalErrorHandler.hpp"
#include "scheduling/Scheduler.hpp"
#include "system/If0Task.hpp"
#include "tasks/Task.hpp"

#include <DataAccessRegistration.hpp>

#include <InstrumentAddTask.hpp>
#include <InstrumentTaskStatus.hpp>

#include <cassert>
#include <cstdlib>


#define DATA_ALIGNMENT_SIZE sizeof(void *)
#define TASK_ALIGNMENT 128


void nanos_create_task(
	nanos_task_info *taskInfo,
	nanos_task_invocation_info *taskInvocationInfo,
	size_t args_block_size,
	void **args_block_pointer,
	void **task_pointer,
	size_t flags
) {
	Instrument::task_id_t taskId = Instrument::enterAddTask(taskInfo, taskInvocationInfo, flags);
	
	// Alignment fixup
	size_t missalignment = args_block_size & (DATA_ALIGNMENT_SIZE - 1);
	size_t correction = (DATA_ALIGNMENT_SIZE - missalignment) & (DATA_ALIGNMENT_SIZE - 1);
	args_block_size += correction;
	
	// Allocation and layout
	int rc = posix_memalign(args_block_pointer, TASK_ALIGNMENT, args_block_size + sizeof(Task));
	FatalErrorHandler::handle(rc, " when trying to allocate memory for a new task of type '", taskInfo->task_label, "' with args block of size ", args_block_size);
	
	// Operate directly over references to the user side variables
	void *&args_block = *args_block_pointer;
	void *&task = *task_pointer;
	
	task = (char *)args_block + args_block_size;
	
	// Construct the Task object
	new (task) Task(args_block, taskInfo, taskInvocationInfo, /* Delayed to the submit call */ nullptr, taskId, flags);
}


void nanos_submit_task(void *taskHandle)
{
	Task *task = (Task *) taskHandle;
	assert(task != nullptr);
	
	Instrument::task_id_t taskInstrumentationId = task->getInstrumentationTaskId();
	
	Task *parent = nullptr;
	WorkerThread *currentWorkerThread = WorkerThread::getCurrentWorkerThread();
	ComputePlace *hardwarePlace = nullptr;
	
	if (currentWorkerThread != nullptr) {
		assert(currentWorkerThread->getTask() != nullptr);
		parent = currentWorkerThread->getTask();
		assert(parent != nullptr);
		
		hardwarePlace = currentWorkerThread->getComputePlace();
		assert(hardwarePlace != nullptr);
		
		task->setParent(parent);
	}
	
<<<<<<< HEAD
	Instrument::createdTask(task, task->getInstrumentationTaskId());

	task->setEnabledCopies(Scheduler::hasEnabledCopies());
=======
	Instrument::createdTask(task, taskInstrumentationId);
>>>>>>> bd86ae65
	
	bool ready = true;
	nanos_task_info *taskInfo = task->getTaskInfo();
	assert(taskInfo != 0);
	if (taskInfo->register_depinfo != 0) {
		ready = DataAccessRegistration::registerTaskDataAccesses(task, hardwarePlace);
	}
	
<<<<<<< HEAD
	if (ready) {
		ComputePlace *idleComputePlace = Scheduler::addReadyTask(task, hardwarePlace, SchedulerInterface::SchedulerInterface::CHILD_TASK_HINT);
		assert((currentWorkerThread != nullptr) || (idleComputePlace == nullptr)); // The main task is added before the scheduler
=======
	bool isIf0 = task->isIf0();
	
	if (ready && !isIf0) {
		// Queue the task if ready but not if0
		SchedulerInterface::ReadyTaskHint schedulingHint = SchedulerInterface::NO_HINT;
		
		if (currentWorkerThread != nullptr) {
			schedulingHint = SchedulerInterface::CHILD_TASK_HINT;
		}
		
		HardwarePlace *idleHardwarePlace = Scheduler::addReadyTask(task, hardwarePlace, schedulingHint);
>>>>>>> bd86ae65
		
		if (idleComputePlace != nullptr) {
			ThreadManager::resumeIdle((CPU *) idleComputePlace);
		}
	} else if (!ready) {
		Instrument::taskIsPending(taskInstrumentationId);
	}
	
	Instrument::exitAddTask(taskInstrumentationId);
	
	// Special handling for if0 tasks
	if (isIf0) {
		if (ready) {
			// Ready if0 tasks are executed inline
			If0Task::executeInline(currentWorkerThread, parent, task, hardwarePlace);
		} else {
			// Non-ready if0 tasks cause this thread to get blocked
			If0Task::waitForIf0Task(currentWorkerThread, parent, task, hardwarePlace);
		}
	}
	
	
}
<|MERGE_RESOLUTION|>--- conflicted
+++ resolved
@@ -77,13 +77,9 @@
 		task->setParent(parent);
 	}
 	
-<<<<<<< HEAD
-	Instrument::createdTask(task, task->getInstrumentationTaskId());
+	Instrument::createdTask(task, taskInstrumentationId);
 
 	task->setEnabledCopies(Scheduler::hasEnabledCopies());
-=======
-	Instrument::createdTask(task, taskInstrumentationId);
->>>>>>> bd86ae65
 	
 	bool ready = true;
 	nanos_task_info *taskInfo = task->getTaskInfo();
@@ -92,11 +88,6 @@
 		ready = DataAccessRegistration::registerTaskDataAccesses(task, hardwarePlace);
 	}
 	
-<<<<<<< HEAD
-	if (ready) {
-		ComputePlace *idleComputePlace = Scheduler::addReadyTask(task, hardwarePlace, SchedulerInterface::SchedulerInterface::CHILD_TASK_HINT);
-		assert((currentWorkerThread != nullptr) || (idleComputePlace == nullptr)); // The main task is added before the scheduler
-=======
 	bool isIf0 = task->isIf0();
 	
 	if (ready && !isIf0) {
@@ -107,8 +98,7 @@
 			schedulingHint = SchedulerInterface::CHILD_TASK_HINT;
 		}
 		
-		HardwarePlace *idleHardwarePlace = Scheduler::addReadyTask(task, hardwarePlace, schedulingHint);
->>>>>>> bd86ae65
+		ComputePlace *idleComputePlace = Scheduler::addReadyTask(task, hardwarePlace, schedulingHint);
 		
 		if (idleComputePlace != nullptr) {
 			ThreadManager::resumeIdle((CPU *) idleComputePlace);
