--- conflicted
+++ resolved
@@ -40,13 +40,8 @@
 	//! \param[in] hardwarePlace the hardware place of the creator or the liberator
 	//! \param[in] hint a hint about the relation of the task to the current task
 	//!
-<<<<<<< HEAD
-	//! \returns an idle ComputePlace that is to be resumed or nullptr
-	static inline ComputePlace *addReadyTask(Task *task, ComputePlace *hardwarePlace)
-=======
 	//! \returns an idle HardwarePlace that is to be resumed or nullptr
-	static inline HardwarePlace *addReadyTask(Task *task, HardwarePlace *hardwarePlace, SchedulerInterface::ReadyTaskHint hint = SchedulerInterface::NO_HINT)
->>>>>>> 320a016e
+	static inline ComputePlace *addReadyTask(Task *task, ComputePlace *hardwarePlace, SchedulerInterface::ReadyTaskHint hint = SchedulerInterface::NO_HINT)
 	{
 		assert(task != 0);
 		Instrument::taskIsReady(task->getInstrumentationTaskId());
