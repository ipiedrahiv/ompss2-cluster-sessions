--- conflicted
+++ resolved
@@ -59,21 +59,6 @@
 		_scheduler->taskGetsUnblocked(unblockedTask, hardwarePlace);
 	}
 	
-<<<<<<< HEAD
-	//! \brief Check if a hardware place is idle and can be resumed
-	//! This call first checks if the hardware place is idle. If so, it marks it as not idle
-	//! and returns true. Otherwise it returns false.
-	//!
-	//! \param[in] hardwarePlace the hardware place to check
-	//!
-	//! \returns true if the hardware place must be resumed
-	static inline bool checkIfIdleAndGrantReactivation(ComputePlace *hardwarePlace)
-	{
-		return _scheduler->checkIfIdleAndGrantReactivation(hardwarePlace);
-	}
-
-=======
->>>>>>> 8e7f83ee
 	//! \brief Get a ready task for execution
 	//!
 	//! \param[in] hardwarePlace the hardware place asking for scheduling orders
