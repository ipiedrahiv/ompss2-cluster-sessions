--- conflicted
+++ resolved
@@ -19,19 +19,14 @@
 		std::lock_guard<SpinLock> guard(_graphLock);
 		WorkerThread *currentThread = WorkerThread::getCurrentWorkerThread();
 		
-<<<<<<< HEAD
-		CPU *cpu = (CPU *) currentThread->getComputePlace();
-		assert(cpu != nullptr);
-=======
 		thread_id_t threadId = 0;
 		if (currentThread != nullptr) {
 			threadId = currentThread->getInstrumentationId();
 		}
->>>>>>> 320a016e
 		
 		long cpuId = -2;
 		if (currentThread != nullptr) {
-			CPU *cpu = currentThread->getHardwarePlace();
+			CPU *cpu = currentThread->getComputePlace();
 			assert(cpu != nullptr);
 			cpuId = cpu->_virtualCPUId;
 		}
@@ -59,17 +54,12 @@
 			threadId = currentThread->getInstrumentationId();
 		}
 		
-<<<<<<< HEAD
-		CPU *cpu = (CPU *) thread->getComputePlace();
-		assert(cpu != nullptr);
-=======
 		long cpuId = -2;
 		if (currentThread != nullptr) {
-			CPU *cpu = currentThread->getHardwarePlace();
+			CPU *cpu = currentThread->getComputePlace();
 			assert(cpu != nullptr);
 			cpuId = cpu->_virtualCPUId;
 		}
->>>>>>> 320a016e
 		
 		task_info_t &taskInfo = _taskToInfoMap[taskId];
 		
